"""
Validate changes to an XBlock before it is updated.
"""
from collections import Counter
from django.utils.translation import ugettext as _
from openassessment.assessment.serializers import rubric_from_dict, InvalidRubric
from openassessment.assessment.api.student_training import validate_training_examples
from openassessment.xblock.resolve_dates import resolve_dates, DateValidationError, InvalidDateFormat
from openassessment.xblock.data_conversion import convert_training_examples_list_to_dict


def _match_by_order(items, others):
    """
    Given two lists of dictionaries, each containing "order_num" keys,
    return a set of tuples, where the items in the tuple are dictionaries
    with the same "order_num" keys.

    Args:
        items (list of dict): Items to match, each of which must contain a "order_num" key.
        others (list of dict): Items to match, each of which must contain a "order_num" key.

    Returns:
        list of tuples, each containing two dictionaries

    Raises:
        IndexError: A dictionary does no contain a 'order_num' key.
    """
    # Sort each dictionary by its "name" key, then zip them and return
    key_func = lambda x: x['order_num']
    return zip(sorted(items, key=key_func), sorted(others, key=key_func))


def _duplicates(items):
    """
    Given an iterable of items, return a set of duplicate items in the list.

    Args:
        items (list): The list of items, which may contain duplicates.

    Returns:
        set: The set of duplicate items in the list.

    """
    counts = Counter(items)
    return set(x for x in items if counts[x] > 1)


def _is_valid_assessment_sequence(assessments):
    """
    Check whether the sequence of assessments is valid.
    For example, we currently allow self-assessment after peer-assessment,
    but do not allow peer-assessment before self-assessment.

    Args:
        assessments (list of dict): List of assessment dictionaries.

    Returns:
        bool

    """
    valid_sequences = [
        ['self-assessment'],
        ['peer-assessment'],
        ['peer-assessment', 'self-assessment'],
        ['self-assessment', 'peer-assessment'],
        ['student-training', 'peer-assessment'],
        ['student-training', 'peer-assessment', 'self-assessment'],
<<<<<<< HEAD
        ['example-based-assessment'],
        ['example-based-assessment', 'self-assessment'],
        ['example-based-assessment', 'peer-assessment'],
        ['example-based-assessment', 'peer-assessment', 'self-assessment'],
        ['example-based-assessment', 'student-training', 'peer-assessment'],
        ['example-based-assessment', 'student-training', 'peer-assessment', 'self-assessment'],
=======
        ['student-training', 'self-assessment', 'peer-assessment'],
>>>>>>> b108083b
    ]

    sequence = [asmnt.get('name') for asmnt in assessments]
    return sequence in valid_sequences


def validate_assessments(assessments, current_assessments, is_released):
    """
    Check that the assessment dict is semantically valid.

    Valid assessment steps are currently:
    * peer, then self
    * self only

    If a question has been released, the type and number of assessment steps
    cannot be changed.

    Args:
        assessments (list of dict): list of serialized assessment models.
        current_assessments (list of dict): list of the current serialized
            assessment models. Used to determine if the assessment configuration
            has changed since the question had been released.
        is_released (boolean) : True if the question has been released.

    Returns:
        tuple (is_valid, msg) where
            is_valid is a boolean indicating whether the assessment is semantically valid
            and msg describes any validation errors found.
    """
    if len(assessments) == 0:
        return (False, _("This problem must include at least one assessment."))

    # Right now, there are two allowed scenarios: (peer -> self) and (self)
    if not _is_valid_assessment_sequence(assessments):
        msg = _(
            "For this assignment, you can set a peer assessment only, a self "
            "assessment only, or a peer assessment followed by a self "
            "assessment.  Student training is allowed only immediately before "
            "peer assessment."
        )
        return (False, msg)

    for assessment_dict in assessments:
        # Number you need to grade is >= the number of people that need to grade you
        if assessment_dict.get('name') == 'peer-assessment':
            must_grade = assessment_dict.get('must_grade')
            must_be_graded_by = assessment_dict.get('must_be_graded_by')

            if must_grade is None or must_grade < 1:
                return (False, _('The "must_grade" value must be a positive integer.'))

            if must_be_graded_by is None or must_be_graded_by < 1:
                return (False, _('The "must_be_graded_by" value must be a positive integer.'))

            if must_grade < must_be_graded_by:
                return (False, _('The "must_grade" value must be greater than or equal to the "must_be_graded_by" value.'))

        # Example-based assessment MUST specify 'ease' as the algorithm ID,
        # at least for now.  Later, we may make this more flexible.
        if assessment_dict.get('name') == 'example-based-assessment':
            if assessment_dict.get('algorithm_id') not in ['ease', 'fake']:
                return (False, _('The "algorithm_id" value must be set to "ease" or "fake"'))

    if is_released:
        if len(assessments) != len(current_assessments):
            return (False, _("The number of assessments cannot be changed after the problem has been released."))

        names = [assessment.get('name') for assessment in assessments]
        current_names = [assessment.get('name') for assessment in current_assessments]
        if names != current_names:
            return (False, _("The assessment type cannot be changed after the problem has been released."))

    return (True, u'')


def validate_rubric(rubric_dict, current_rubric, is_released, is_example_based):
    """
    Check that the rubric is semantically valid.

    Args:
        rubric_dict (dict): Serialized Rubric model representing the updated state of the rubric.
        current_rubric (dict): Serialized Rubric model representing the current state of the rubric.
        is_released (bool): True if and only if the problem has been released.
        is_example_based (bool): True if and only if this is an example-based assessment.

    Returns:
        tuple (is_valid, msg) where
            is_valid is a boolean indicating whether the assessment is semantically valid
            and msg describes any validation errors found.
    """
    try:
        rubric_from_dict(rubric_dict)
    except InvalidRubric:
        return (False, u'This rubric definition is not valid.')

    # No duplicate criteria names
    duplicates = _duplicates([criterion['name'] for criterion in rubric_dict['criteria']])
    if len(duplicates) > 0:
        msg = _(u"Criteria duplicate name(s): {duplicates}").format(
            duplicates=", ".join(duplicates)
        )
        return (False, msg)

    # No duplicate option names within a criterion
    for criterion in rubric_dict['criteria']:
        duplicates = _duplicates([option['name'] for option in criterion['options']])
        if len(duplicates) > 0:
            msg = _(u"Options in '{criterion}' have duplicate name(s): {duplicates}").format(
                criterion=criterion['name'], duplicates=", ".join(duplicates)
            )
            return (False, msg)

    # Example-based assessments impose the additional restriction
    # that the point values for options must be unique within
    # a particular rubric criterion.
    if is_example_based:
        duplicates = _duplicates([option['points'] for option in criterion['options']])
        if len(duplicates) > 0:
            msg = _(u"Example-based assessments cannot have duplicate point values.")
            return (False, msg)

    # After a problem is released, authors are allowed to change text,
    # but nothing that would change the point value of a rubric.
    if is_released:

        # Number of criteria must be the same
        if len(rubric_dict['criteria']) != len(current_rubric['criteria']):
            return (False, _(u'The number of criteria cannot be changed after a problem is released.'))

        # Criteria names must be the same
        # We use criteria names as unique identifiers (unfortunately)
        # throughout the system.  Changing them mid-flight can cause
        # the grade page, for example, to raise 500 errors.
        # When we implement non-XML authoring, we might be able to fix this
        # the right way by assigning unique identifiers for criteria;
        # but for now, this is the safest way to avoid breaking problems
        # post-release.
        current_criterion_names = set(criterion.get('name') for criterion in current_rubric['criteria'])
        new_criterion_names = set(criterion.get('name') for criterion in rubric_dict['criteria'])
        if current_criterion_names != new_criterion_names:
            return (False, u'Criteria names cannot be changed after a problem is released')

        # Number of options for each criterion must be the same
        for new_criterion, old_criterion in _match_by_order(rubric_dict['criteria'], current_rubric['criteria']):
            if len(new_criterion['options']) != len(old_criterion['options']):
                return (False, _(u'The number of options cannot be changed after a problem is released.'))

            else:
                for new_option, old_option in _match_by_order(new_criterion['options'], old_criterion['options']):
                    if new_option['points'] != old_option['points']:
                        return (False, _(u'Point values cannot be changed after a problem is released.'))

    return (True, u'')


def validate_dates(start, end, date_ranges):
    """
    Check that start and due dates are valid.

    Args:
        start (str): ISO-formatted date string indicating when the problem opens.
        end (str): ISO-formatted date string indicating when the problem closes.
        date_ranges (list of tuples): List of (start, end) pair for each submission / assessment.

    Returns:
        tuple (is_valid, msg) where
            is_valid is a boolean indicating whether the assessment is semantically valid
            and msg describes any validation errors found.
    """
    try:
        resolve_dates(start, end, date_ranges)
    except (DateValidationError, InvalidDateFormat) as ex:
        return (False, unicode(ex))
    else:
        return (True, u'')


def validate_assessment_examples(rubric_dict, assessments):
    """
    Validate assessment training examples.

    Args:
        rubric_dict (dict): The serialized rubric model.
        assessments (list of dict): List of assessment dictionaries.

    Returns:
        tuple (is_valid, msg) where
            is_valid is a boolean indicating whether the assessment is semantically valid
            and msg describes any validation errors found.

    """
    for asmnt in assessments:
        if asmnt['name'] == 'student-training' or asmnt['name'] == 'example-based-assessment':

            examples = convert_training_examples_list_to_dict(asmnt['examples'])

            # Must have at least one training example
            if len(examples) == 0:
                return False, _(u"Student training and example-based assessments must have at least one training example")

            # Delegate to the student training API to validate the
            # examples against the rubric.
            errors = validate_training_examples(rubric_dict, examples)
            if errors:
                return False, "\n".join(errors)

    return True, u''


def validator(oa_block, strict_post_release=True):
    """
    Return a validator function configured for the XBlock.
    This will validate assessments, rubrics, and dates.

    Args:
        oa_block (OpenAssessmentBlock): The XBlock being updated.

    Kwargs:
        strict_post_release (bool): If true, restrict what authors can update once
            a problem has been released.

    Returns:
        callable, of a form that can be passed to `update_from_xml`.
    """

    def _inner(rubric_dict, submission_dict, assessments):

        is_released = strict_post_release and oa_block.is_released()

        # Assessments
        current_assessments = oa_block.rubric_assessments
        success, msg = validate_assessments(assessments, current_assessments, is_released)
        if not success:
            return (False, msg)

        # Rubric
        is_example_based = 'example-based-assessment' in [asmnt.get('name') for asmnt in assessments]
        current_rubric = {
            'prompt': oa_block.prompt,
            'criteria': oa_block.rubric_criteria
        }
        success, msg = validate_rubric(rubric_dict, current_rubric, is_released, is_example_based)
        if not success:
            return (False, msg)

        # Training examples
        success, msg = validate_assessment_examples(rubric_dict, assessments)
        if not success:
            return (False, msg)

        # Dates
        submission_dates = [(oa_block.start, submission_dict['due'])]
        assessment_dates = [(asmnt['start'], asmnt['due']) for asmnt in assessments]
        success, msg = validate_dates(oa_block.start, oa_block.due, submission_dates + assessment_dates)
        if not success:
            return (False, msg)

        # Success!
        return (True, u'')

    return _inner<|MERGE_RESOLUTION|>--- conflicted
+++ resolved
@@ -65,16 +65,15 @@
         ['self-assessment', 'peer-assessment'],
         ['student-training', 'peer-assessment'],
         ['student-training', 'peer-assessment', 'self-assessment'],
-<<<<<<< HEAD
+        ['student-training', 'self-assessment', 'peer-assessment'],
         ['example-based-assessment'],
         ['example-based-assessment', 'self-assessment'],
         ['example-based-assessment', 'peer-assessment'],
         ['example-based-assessment', 'peer-assessment', 'self-assessment'],
+        ['example-based-assessment', 'self-assessment', 'peer-assessment'],
         ['example-based-assessment', 'student-training', 'peer-assessment'],
         ['example-based-assessment', 'student-training', 'peer-assessment', 'self-assessment'],
-=======
-        ['student-training', 'self-assessment', 'peer-assessment'],
->>>>>>> b108083b
+        ['example-based-assessment', 'student-training', 'self-assessment', 'peer-assessment'],
     ]
 
     sequence = [asmnt.get('name') for asmnt in assessments]
