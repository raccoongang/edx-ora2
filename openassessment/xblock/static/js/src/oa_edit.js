--- conflicted
+++ resolved
@@ -12,10 +12,13 @@
 **/
 
 OpenAssessment.StudioView = function(runtime, element, server) {
+    this.element = element;
     this.runtime = runtime;
     this.server = server;
 
-<<<<<<< HEAD
+    // Resize the editing modal
+    this.fixModalHeight();
+
     // Initialize the tabs
     $(".openassessment_editor_content_and_tabs", this.element).tabs();
 
@@ -50,108 +53,31 @@
     // Install the save and cancel buttons
     $(".openassessment_save_button", this.element).click($.proxy(this.save, this));
     $(".openassessment_cancel_button", this.element).click($.proxy(this.cancel, this));
-=======
-    this.liveElement = $(element);
-
-    var liveElement = this.liveElement;
-
-    this.fixModalHeight();
-
-    // Instantiates JQuery selector variables which will allow manipulation and display controls.
-    this.settingsFieldSelectors = {
-        promptBox: $('#openassessment_prompt_editor', liveElement),
-        titleField: $('#openassessment_title_editor', liveElement),
-        submissionStartField: $('#openassessment_submission_start_editor', liveElement),
-        submissionDueField: $('#openassessment_submission_due_editor', liveElement),
-        hasPeer: $('#include_peer_assessment', liveElement),
-        hasSelf: $('#include_self_assessment', liveElement),
-        hasAI: $('#include_ai_assessment', liveElement),
-        hasTraining: $('#include_student_training', liveElement),
-        peerMustGrade: $('#peer_assessment_must_grade', liveElement),
-        peerGradedBy: $('#peer_assessment_graded_by', liveElement),
-        peerStart: $('#peer_assessment_start_date', liveElement),
-        peerDue: $('#peer_assessment_due_date', liveElement),
-        selfStart: $('#self_assessment_start_date', liveElement),
-        selfDue: $('#self_assessment_due_date', liveElement)
-    };
-
-    // Captures the HTML definition of the original criterion element. This will be the template
-    // used for all other criterion creations
-    var criterionHtml = $("#openassessment_criterion_1", liveElement).parent().html();
-
-    // Replaces all instances of the original ID (1) with the new fake ID in the string
-    // representation of the Criterion LI. This is our new template, with a C-C-C marker to replace.
-    this.criterionHtmlTemplate = criterionHtml.replace(new RegExp("1", "g"), "C-C-C");
-
-    // Captures the HTML definition of the original option element.  Note that there are TWO template
-    // tags that need to be replaced "C-C-C" for the Criterion ID, and "O-O-O" for the option ID.
-    var optionHtml = $("#openassessment_criterion_1_option_1", liveElement).parent().html();
-    var criteriaReplaced = optionHtml.replace(new RegExp("criterion_1", "g"), "criterion_C-C-C");
-    this.optionHtmlTemplate = criteriaReplaced.replace(new RegExp("option_1", "g"), "option_O-O-O");
-
-    // Start us off with an empty setup, and uses the adding method to add a criteria (which in turn will
-    // add an option).  This design choice was made to ensure consistent practices in adding and removing,
-    // the logic of which is all maintained in the function calls.
-    this.numberOfCriteria = 0;
-    this.numberOfOptions = [];
-    this.rubricCriteriaSelectors = [];
-    this.rubricFeedbackPrompt =  $('#openassessment_rubric_feedback', liveElement);
-    $('#openassessment_criterion_list', liveElement).empty();
-    this.addNewCriterionToRubric();
-
-    var view = this;
-
-    // Installs the save and cancel buttons
-    $('.openassessment_save_button', liveElement) .click( function (eventData) {
-            view.save();
-    });
-
-    $('.openassessment_cancel_button', liveElement) .click( function (eventData) {
-            view.cancel();
-    });
-
-    // Adds the tabbing functionality
-    $('.openassessment_editor_content_and_tabs', liveElement) .tabs();
-
-    // Installs all of the checkbox listeners in the settings tab
-    view.addSettingsAssessmentCheckboxListener("ai_assessment", liveElement);
-    view.addSettingsAssessmentCheckboxListener("self_assessment", liveElement);
-    view.addSettingsAssessmentCheckboxListener("peer_assessment", liveElement);
-    view.addSettingsAssessmentCheckboxListener("student_training", liveElement);
-
-    $('#openassessment_rubric_add_criterion', liveElement) .click( function (eventData) {
-            view.addNewCriterionToRubric(liveElement);
-    });
-
->>>>>>> 64506f31
 };
 
 OpenAssessment.StudioView.prototype = {
 
     /**
-<<<<<<< HEAD
-=======
-     Adjusts the modal's height, position and padding to be larger for OA editing only (Does not impact other modals)
-     */
+    Adjusts the modal's height, position and padding to be larger for OA editing only (Does not impact other modals)
+    **/
     fixModalHeight: function () {
-        var element = this.liveElement;
-        element.toggleClass('openassessment_full_height');
-        element.parentsUntil('.modal-window').toggleClass('openassessment_full_height');
-        $('.modal-window').toggleClass('openassessment_modal_window');
+        // Add the full height class to every element from the XBlock
+        // to the modal window in Studio.
+        $(this.element)
+            .toggleClass('openassessment_full_height', true)
+            .parentsUntil('.modal-window')
+            .toggleClass('openassessment_full_height', true);
+
+        // Add the modal window class to the modal window
+        $(this.element)
+            .closest('.modal-window')
+            .toggleClass('openassessment_modal_window', true);
     },
 
     /**
-     Load the XBlock XML definition from the server and display it in the view.
-     **/
-    load: function () {
-        var view = this;
-    },
-
-    /**
->>>>>>> 64506f31
-     Save the problem's XML definition to the server.
-     If the problem has been released, make the user confirm the save.
-     **/
+    Save the problem's XML definition to the server.
+    If the problem has been released, make the user confirm the save.
+    **/
     save: function () {
         var view = this;
 
