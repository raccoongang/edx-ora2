/**
 * Encapsulate interactions with OpenAssessment XBlock handlers.
 */

// Since the server is included by both LMS and Studio views,
// skip loading it the second time.
if (typeof OpenAssessment.Server === "undefined" || !OpenAssessment.Server) {

    /**
     * Interface for server-side XBlock handlers.
     *
     * @param {runtime} runtime - An XBlock runtime instance.
     * @param {element} element - The DOM element representing this XBlock.
     * @constructor
     */
    OpenAssessment.Server = function(runtime, element) {
        this.runtime = runtime;
        this.element = element;
    };

    var jsonContentType = "application/json; charset=utf-8";

    OpenAssessment.Server.prototype = {

        /**
         * Returns the URL for the handler, specific to one instance of the XBlock on the page.
         *
         * @param {string} handler The name of the XBlock handler.
         * @returns {*} The URL for the handler.
         */
        url: function(handler) {
            return this.runtime.handlerUrl(this.element, handler);
        },

        /**
         * Render the XBlock.
         *
         * @param {string} component The component to render.
         * @returns {*} A JQuery promise, which resolves with the HTML of the rendered XBlock
         *     and fails with an error message.
         */
        render: function(component) {
            var view = this;
            var url = this.url('render_' + component);
            return $.Deferred(function(defer) {
                $.ajax({
                    url: url,
                    type: "POST",
                    dataType: "html"
                }).done(function(data) {
                    defer.resolveWith(view, [data]);
                }).fail(function() {
                    defer.rejectWith(view, [gettext('This section could not be loaded.')]);
                });
            }).promise();
        },

        /**
         * Render Latex for all new DOM elements with class 'allow--latex'.
         *
         * @param {element} element - The element to modify.
         */
        renderLatex: function(element) {
            element.filter(".allow--latex").each(function() {
                MathJax.Hub.Queue(['Typeset', MathJax.Hub, this]);
            });
        },

        /**
         * Render the Peer Assessment Section after a complete workflow, in order to
         * continue grading peers.
         *
         * @returns {promise} A JQuery promise, which resolves with the HTML of the rendered peer
         *     assessment section or fails with an error message.
         */
        renderContinuedPeer: function() {
            var view = this;
            var url = this.url('render_peer_assessment');

            return $.Deferred(function(defer) {
                $.ajax({
                    url: url,
                    type: "POST",
                    dataType: "html",
                    data: {continue_grading: true}
                }).done(function(data) {
                    defer.resolveWith(view, [data]);
                }).fail(function() {
                    defer.rejectWith(view, [gettext('This section could not be loaded.')]);
                });
            }).promise();
        },

        /**
         * Load the student information section inside the Staff Info section.
         *
         * @param {string} studentUsername - The username for the student.
         * @param {object} options - An optional set of configuration options.
         * @returns {promise} A JQuery promise, which resolves with the HTML of the rendered section
         *     fails with an error message.
         */
        studentInfo: function(studentUsername, options) {
            var url = this.url('render_student_info');
            return $.Deferred(function(defer) {
                $.ajax({
                    url: url,
                    type: "POST",
                    dataType: "html",
                    data: _.extend({student_username: studentUsername}, options)
                }).done(function(data) {
                    defer.resolveWith(this, [data]);
                }).fail(function() {
                    defer.rejectWith(this, [gettext('This section could not be loaded.')]);
                });
            }).promise();
        },

        /**
         * Renders the next submission for staff grading.
         *
         * @returns {promise} A JQuery promise, which resolves with the HTML of the rendered section
         *     fails with an error message.
         */
        staffGradeForm: function() {
            var url = this.url('render_staff_grade_form');
            return $.Deferred(function(defer) {
                $.ajax({
                    url: url,
                    type: "POST",
                    dataType: "html"
                }).done(function(data) {
                    defer.resolveWith(this, [data]);
                }).fail(function() {
                    defer.rejectWith(this, [gettext('The staff assessment form could not be loaded.')]);
                });
            }).promise();
        },

        /**
         * Renders the count of ungraded and checked out assessemtns.
         *
         * @returns {promise} A JQuery promise, which resolves with the HTML of the rendered section
         *     fails with an error message.
         */
        staffGradeCounts: function() {
            var url = this.url('render_staff_grade_counts');
            return $.Deferred(function(defer) {
                $.ajax({
                    url: url,
                    type: "POST",
                    dataType: "html"
                }).done(function(data) {
                    defer.resolveWith(this, [data]);
                }).fail(function() {
                    defer.rejectWith(
                        this, [gettext('The display of ungraded and checked out responses could not be loaded.')]
                    );
                });
            }).promise();
        },

        /**
         * Send a submission to the XBlock.
         *
         * @param {string} submission The text of the student's submission.
         * @returns {promise} A JQuery promise, which resolves with the student's ID
         * and attempt number if the call was successful and fails with a status code
         * and error message otherwise.
         */
        submit: function(submission) {
            var url = this.url('submit');
            return $.Deferred(function(defer) {
                $.ajax({
                    type: "POST",
                    url: url,
                    data: JSON.stringify({submission: submission}),
                    contentType: jsonContentType
                }).done(function(data) {
                    var success = data[0];
                    if (success) {
                        var studentId = data[1];
                        var attemptNum = data[2];
                        defer.resolveWith(this, [studentId, attemptNum]);
                    }
                    else {
                        var errorNum = data[1];
                        var errorMsg = data[2];
                        defer.rejectWith(this, [errorNum, errorMsg]);
                    }
                }).fail(function() {
                    defer.rejectWith(this, ["AJAX", gettext("This response could not be submitted.")]);
                });
            }).promise();
        },

        /**
         * Save a response without submitting it.
         *
         * @param {string} submission The text of the student's response.
         * @returns {promise} A JQuery promise, which resolves with no arguments on success and
         *      fails with an error message.
         */
        save: function(submission) {
            var url = this.url('save_submission');
            return $.Deferred(function(defer) {
                $.ajax({
                    type: "POST",
                    url: url,
                    data: JSON.stringify({submission: submission}),
                    contentType: jsonContentType
                }).done(function(data) {
                    if (data.success) { defer.resolve(); }
                    else { defer.rejectWith(this, [data.msg]); }
                }).fail(function() {
                    defer.rejectWith(this, [gettext("This response could not be saved.")]);
                });
            }).promise();
        },

        /**
         * Submit feedback on assessments to the XBlock.
         *
         * @param {string} text written feedback from the student.
         * @param {Array.string} options one or more options the student selected.
         * @returns {promise} A JQuery promise, which resolves with no args if successful and
         *     fails with an error message otherwise.
         */
        submitFeedbackOnAssessment: function(text, options) {
            var url = this.url('submit_feedback');
            var payload = JSON.stringify({
                'feedback_text': text,
                'feedback_options': options
            });
            return $.Deferred(function(defer) {
                $.ajax({
                    type: "POST", url: url, data: payload, contentType: jsonContentType
                }).done(function(data) {
                    if (data.success) { defer.resolve(); }
                    else { defer.rejectWith(this, [data.msg]); }
                }).fail(function() {
                    defer.rejectWith(this, [gettext('This feedback could not be submitted.')]);
                });
            }).promise();
        },

        /**
         * Submits an assessment.
         *
         * @param {string} assessmentType - The type of assessment.
         * @param {object} payload - The assessment payload
         * @returns {promise} A promise which resolves with no arguments if successful,
         *     and which fails with an error message otherwise.
         */
        submitAssessment: function(assessmentType, payload) {
            var url = this.url(assessmentType);
            return $.Deferred(function(defer) {
                $.ajax({
                    type: "POST", url: url, data: JSON.stringify(payload), contentType: jsonContentType
                }).done(function(data) {
                    if (data.success) {
                        defer.resolve();
                    }
                    else {
                        defer.rejectWith(this, [data.msg]);
                    }
                }).fail(function() {
                    defer.rejectWith(this, [gettext('This assessment could not be submitted.')]);
                });
            }).promise();
        },

        /**
         * Send a peer assessment to the XBlock.
         *
         * @param {object} optionsSelected - The options selected as a dict,
         *     e.g. { clarity: "Very clear", precision: "Somewhat precise" }
         * @param {object} criterionFeedback - Feedback on the criterion,
         *     e.g. { clarity: "The essay was very clear." }
         * @param {string} overallFeedback - A string with the staff member's overall feedback.
         * @param {string} submissionID - The ID of the submission being assessed.
         * @returns {promise} A promise which resolves with no arguments if successful,
         *     and which fails with an error message otherwise.
         */
        peerAssess: function(optionsSelected, criterionFeedback, overallFeedback, submissionID) {
            return this.submitAssessment("peer_assess", {
                options_selected: optionsSelected,
                criterion_feedback: criterionFeedback,
                overall_feedback: overallFeedback,
                submission_uuid: submissionID
            });
        },

        /**
         * Send a self assessment to the XBlock.
         *
         * @param {object} optionsSelected - The options selected as a dict,
         *     e.g. { clarity: "Very clear", precision: "Somewhat precise" }
         * @param {object} criterionFeedback - Feedback on the criterion,
         *     e.g. { clarity: "The essay was very clear." }
         * @param {string} overallFeedback - A string with the staff member's overall feedback.
         * @returns {promise} A promise which resolves with no arguments if successful,
         *     and which fails with an error message otherwise.
         */
        selfAssess: function(optionsSelected, criterionFeedback, overallFeedback) {
            return this.submitAssessment("self_assess", {
                options_selected: optionsSelected,
                criterion_feedback: criterionFeedback,
                overall_feedback: overallFeedback
            });
        },

        /**
         * Send a staff assessment to the XBlock.
         *
         * @param {object} optionsSelected - The options selected as a dict,
         *     e.g. { clarity: "Very clear", precision: "Somewhat precise" }
         * @param {object} criterionFeedback - Feedback on the criterion,
         *     e.g. { clarity: "The essay was very clear." }
         * @param {string} overallFeedback - A string with the staff member's overall feedback.
         * @param {string} submissionID - The ID of the submission being assessed.
         * @param {string} assessType a string indicating whether this was a 'full-grade' or 'regrade'
         * @returns {promise} A promise which resolves with no arguments if successful,
         *     and which fails with an error message otherwise.
         */
<<<<<<< HEAD
        staffAssess: function(optionsSelected, criterionFeedback, overallFeedback, submissionID, assessType, handler="staff_assess") {
=======
        staffAssess: function(optionsSelected, criterionFeedback, overallFeedback, submissionID, assessType, handler) {
            handler = typeof handler  === 'undefined' ? 'staff_assess' : handler;

>>>>>>> 5f59abaf
            return this.submitAssessment(handler, {
                options_selected: optionsSelected,
                criterion_feedback: criterionFeedback,
                overall_feedback: overallFeedback,
                submission_uuid: submissionID,
                assess_type: assessType
            });
        },

        /**
         * Submit an instructor-provided training example.
         *
         * @param {object} optionsSelected - The options selected as a dict,
         *     e.g. { clarity: "Very clear", precision: "Somewhat precise" }
         * @returns {promise} A promise which resolves with a list of corrections if successful,
         *     and which fails with an error message otherwise.
         */
        trainingAssess: function(optionsSelected) {
            var url = this.url('training_assess');
            var payload = JSON.stringify({
                options_selected: optionsSelected
            });
            return $.Deferred(function(defer) {
                $.ajax({
                    type: "POST", url: url, data: payload, contentType: jsonContentType
                }).done(function(data) {
                    if (data.success) {
                        defer.resolveWith(this, [data.corrections]);
                    }
                    else {
                        defer.rejectWith(this, [data.msg]);
                    }
                }).fail(function() {
                    defer.rejectWith(this, [gettext('This assessment could not be submitted.')]);
                });
            });
        },

        /**
         * Schedules classifier training for Example Based Assessments.
         *
         * @returns {promise} A JQuery promise, which resolves with a
         * message indicating the results of the scheduling request.
         */
        scheduleTraining: function() {
            var url = this.url('schedule_training');
            return $.Deferred(function(defer) {
                $.ajax({
                    type: "POST", url: url, data: "\"\"", contentType: jsonContentType
                }).done(function(data) {
                    if (data.success) {
                        defer.resolveWith(this, [data.msg]);
                    }
                    else {
                        defer.rejectWith(this, [data.msg]);
                    }
                }).fail(function() {
                    defer.rejectWith(this, [gettext('This assessment could not be submitted.')]);
                });
            });
        },

        /**
         * Reschedules grading tasks for example based assessments
         *
         * @returns {promise} a JQuery Promise which will resolve with a message indicating
         *     success or failure of the scheduling.
         */
        rescheduleUnfinishedTasks: function() {
            var url = this.url('reschedule_unfinished_tasks');
            return $.Deferred(function(defer) {
                $.ajax({
                    type: "POST", url: url, data: "\"\"", contentType: jsonContentType
                }).done(function(data) {
                    if (data.success) {
                        defer.resolveWith(this, [data.msg]);
                    }
                    else {
                        defer.rejectWith(this, [data.msg]);
                    }
                }).fail(function() {
                    defer.rejectWith(this, [gettext('One or more rescheduling tasks failed.')]);
                });
            });
        },

        /**
         * Update the XBlock's XML definition on the server.
         *
         * @param {object} options - An object with the following options:
         *     title (string): The title of the problem.
         *     prompt (string): The question prompt.
         *     feedbackPrompt (string): The directions to the student for giving overall feedback on a submission.
         *     feedback_default_text (string): The default feedback text used as the student's feedback response
         *     submissionStart (ISO-formatted datetime string or null): The start date of the submission.
         *     submissionDue (ISO-formatted datetime string or null): The date the submission is due.
         *     criteria (list of object literals): The rubric criteria.
         *     assessments (list of object literals): The assessments the student will be evaluated on.
         *     fileUploadType (string): 'image' if image attachments are allowed, 'pdf-and-image' if pdf and
         *     image attachments are allowed, 'custom' if file type is restricted by a white list.
         *     fileTypeWhiteList (string): Comma separated file type white list
         *     latexEnabled: TRUE if latex rendering is enabled.
         *     leaderboardNum (int): The number of scores to show in the leaderboard.
         *
         * @returns {promise} A JQuery promise, which resolves with no arguments
         *     and fails with an error message.
         */
        updateEditorContext: function(options) {
            var url = this.url('update_editor_context');
            var payload = JSON.stringify({
                prompts: options.prompts,
                prompts_type: options.prompts_type,
                feedback_prompt: options.feedbackPrompt,
                feedback_default_text: options.feedback_default_text,
                title: options.title,
                submission_start: options.submissionStart,
                submission_due: options.submissionDue,
                criteria: options.criteria,
                assessments: options.assessments,
                editor_assessments_order: options.editorAssessmentsOrder,
                text_response: options.textResponse,
                file_upload_response: options.fileUploadResponse,
                file_upload_type: options.fileUploadType,
                white_listed_file_types: options.fileTypeWhiteList,
                allow_latex: options.latexEnabled,
                leaderboard_show: options.leaderboardNum
            });
            return $.Deferred(function(defer) {
                $.ajax({
                    type: "POST", url: url, data: payload, contentType: jsonContentType
                }).done(function(data) {
                    if (data.success) { defer.resolve(); }
                    else { defer.rejectWith(this, [data.msg]); }
                }).fail(function() {
                    defer.rejectWith(this, [gettext('This problem could not be saved.')]);
                });
            }).promise();
        },

        /**
         * Check whether the XBlock has been released.
         *
         * @returns {promise} A JQuery promise, which resolves with a boolean indicating
         *     whether the XBlock has been released.  On failure, the promise provides
         *     an error message.
         */
        checkReleased: function() {
            var url = this.url('check_released');
            var payload = "\"\"";
            return $.Deferred(function(defer) {
                $.ajax({
                    type: "POST", url: url, data: payload, contentType: jsonContentType
                }).done(function(data) {
                    if (data.success) { defer.resolveWith(this, [data.is_released]); }
                    else { defer.rejectWith(this, [data.msg]); }
                }).fail(function() {
                    defer.rejectWith(this, [gettext("The server could not be contacted.")]);
                });
            }).promise();
        },

        /**
         * Get an upload URL used to asynchronously post related files for the submission.
         *
         * @param {string} contentType The Content Type for the file being uploaded.
         * @param {string} filename The name of the file to be uploaded.
         * @param {string} filenum The number of the file to be uploaded.
         * @returns {promise} A promise which resolves with a presigned upload URL from the
         * specified service used for uploading files on success, or with an error message
         * upon failure.
         */
        getUploadUrl: function(contentType, filename, filenum) {
            var url = this.url('upload_url');
            return $.Deferred(function(defer) {
                $.ajax({
                    type: "POST",
                    url: url,
                    data: JSON.stringify({contentType: contentType, filename: filename, filenum: filenum}),
                    contentType: jsonContentType
                }).done(function(data) {
                    if (data.success) { defer.resolve(data.url); }
                    else { defer.rejectWith(this, [data.msg]); }
                }).fail(function() {
                    defer.rejectWith(this, [gettext('Could not retrieve upload url.')]);
                });
            }).promise();
        },

        /**
         * Sends request to server to remove all uploaded files.
         */
        removeUploadedFiles: function() {
            var url = this.url('remove_all_uploaded_files');
            return $.Deferred(function(defer) {
                $.ajax({
                    type: "POST",
                    url: url,
                    data: JSON.stringify({}),
                    contentType: jsonContentType
                }).done(function(data) {
                    if (data.success) { defer.resolve(); }
                    else { defer.rejectWith(this, [data.msg]); }
                }).fail(function() {
                    defer.rejectWith(this, [gettext('Server error.')]);
                });
            }).promise();
        },

        /**
         * Sends request to server to save descriptions for each uploaded file.
         */
        saveFilesDescriptions: function(descriptions) {
            var url = this.url('save_files_descriptions');
            return $.Deferred(function(defer) {
                $.ajax({
                    type: "POST",
                    url: url,
                    data: JSON.stringify({descriptions: descriptions}),
                    contentType: jsonContentType
                }).done(function(data) {
                    if (data.success) { defer.resolve(); }
                    else { defer.rejectWith(this, [data.msg]); }
                }).fail(function() {
                    defer.rejectWith(this, [gettext('Server error.')]);
                });
            }).promise();
        },

        /**
         * Get a download url used to download related files for the submission.
         *
         * @param {string} filenum The number of the file to be downloaded.
         * @returns {promise} A promise which resolves with a temporary download URL for
         * retrieving documents from s3 on success, or with an error message upon failure.
         */
        getDownloadUrl: function(filenum) {
            var url = this.url('download_url');
            return $.Deferred(function(defer) {
                $.ajax({
                    type: "POST", url: url, data: JSON.stringify({filenum: filenum}), contentType: jsonContentType
                }).done(function(data) {
                    if (data.success) { defer.resolve(data.url); }
                    else { defer.rejectWith(this, [data.msg]); }
                }).fail(function() {
                    defer.rejectWith(this, [gettext('Could not retrieve download url.')]);
                });
            }).promise();
        },

        /**
         * Cancel a submission from the peer grading pool.
         *
         * @param {object} submissionID - The id of the submission to be canceled.
         * @param {object} comments - The reason for canceling the submission.
         * @returns {*}
         */
        cancelSubmission: function(submissionID, comments) {
            var url = this.url('cancel_submission');
            var payload = JSON.stringify({
                submission_uuid: submissionID,
                comments: comments
            });
            return $.Deferred(function(defer) {
                $.ajax({
                    type: "POST", url: url, data: payload, contentType: jsonContentType
                }).done(function(data) {
                    if (data.success) {
                        defer.resolveWith(this, [data.msg]);
                    }
                }).fail(function() {
                    defer.rejectWith(this, [gettext('The submission could not be removed from the grading pool.')]);
                });
            }).promise();
        },

        /**
         * Submit an event to the runtime for publishing.
         *
         * @param {object} eventName - the name of the event
         * @param {object} eventData - additional context data for the event
         */
        publishEvent: function(eventName, eventData) {
            eventData.event_name = eventName;
            var url = this.url('publish_event');
            var payload = JSON.stringify(eventData);
            $.ajax({
                type: "POST", url: url, data: payload, contentType: jsonContentType
            });
        }
    };
}<|MERGE_RESOLUTION|>--- conflicted
+++ resolved
@@ -322,13 +322,9 @@
          * @returns {promise} A promise which resolves with no arguments if successful,
          *     and which fails with an error message otherwise.
          */
-<<<<<<< HEAD
-        staffAssess: function(optionsSelected, criterionFeedback, overallFeedback, submissionID, assessType, handler="staff_assess") {
-=======
         staffAssess: function(optionsSelected, criterionFeedback, overallFeedback, submissionID, assessType, handler) {
             handler = typeof handler  === 'undefined' ? 'staff_assess' : handler;
 
->>>>>>> 5f59abaf
             return this.submitAssessment(handler, {
                 options_selected: optionsSelected,
                 criterion_feedback: criterionFeedback,
