"""
Serialize and deserialize OpenAssessment XBlock content to/from XML.
"""
from uuid import uuid4 as uuid
import lxml.etree as etree
import pytz
import dateutil.parser
import defusedxml.ElementTree as safe_etree
<<<<<<< HEAD
=======
from django.utils.translation import ugettext as _
from submissions.api import MAX_TOP_SUBMISSIONS
>>>>>>> 3cc5adbe


class UpdateFromXmlError(Exception):
    """
    Error occurred while deserializing the OpenAssessment XBlock content from XML.
    """
    pass


class ValidationError(UpdateFromXmlError):
    """
    The XML definition is not semantically valid.
    """
    pass


def _sort_by_order_num(items):
    """
    Sort dictionaries by the key "order_num".
    If no order number is specified, assign an arbitrary order.
    Ignores non-dict items in the list.

    Args:
        items (list): List of dictionaries to sort.

    Returns:
        dict
    """
    return sorted([
            el for el in items
            if isinstance(el, dict)
        ], key=lambda el: el.get('order_num', 0)
    )


def _safe_get_text(element):
    """
    Retrieve the text from the element, safely handling empty elements.

    Args:
        element (lxml.etree.Element): The XML element.

    Returns:
        unicode
    """
    return unicode(element.text) if element.text is not None else u""


def _serialize_options(options_root, options_list):
    """
    Serialize rubric criterion options as XML, adding children to the XML
    with root node `options_root`.

    We don't make any assumptions about the contents of `options_list`,
    and we handle unexpected inputs gracefully.

    Args:
        options_root (lxml.etree.Element): The root node of the tree.
        options_list (list): List of options dictionaries.

    Returns:
        None
    """
    # Sort the options by order number, then serialize as XML
    for option in _sort_by_order_num(options_list):
        option_el = etree.SubElement(options_root, 'option')

        # Points (default to 0)
        option_el.set('points', unicode(option.get('points', 0)))

        # Name (default to a UUID)
        option_name = etree.SubElement(option_el, 'name')
        if 'name' in option:
            option_name.text = unicode(option['name'])
        else:
            option_name.text = unicode(uuid().hex)

        # Label (default to the option name, then an empty string)
        option_label = etree.SubElement(option_el, 'label')
        option_label.text = unicode(option.get('label', option.get('name', u'')))

        # Explanation (default to empty str)
        option_explanation = etree.SubElement(option_el, 'explanation')
        option_explanation.text = unicode(option.get('explanation', u''))


def _serialize_criteria(criteria_root, criteria_list):
    """
    Serialize rubric criteria as XML, adding children to the XML
    with root node `criteria_root`.

    We don't make any assumptions about the contents of `criteria_list`,
    and we handle unexpected inputs gracefully.

    Args:
        critera_root (lxml.etree.Element): The root node of the tree.
        criteria_list (list): List of criteria dictionaries.

    Returns:
        None
    """

    # Sort the criteria by order number, then serialize as XML
    for criterion in _sort_by_order_num(criteria_list):
        criterion_el = etree.SubElement(criteria_root, 'criterion')

        # Criterion name (default to a UUID)
        criterion_name = etree.SubElement(criterion_el, u'name')
        if 'name' in criterion:
            criterion_name.text = unicode(criterion['name'])
        else:
            criterion_name.text = unicode(uuid().hex)

        # Criterion label (default to the name, then an empty string)
        criterion_label = etree.SubElement(criterion_el, 'label')
        criterion_label.text = unicode(criterion.get('label', criterion.get('name', u'')))

        # Criterion prompt (default to empty string)
        criterion_prompt = etree.SubElement(criterion_el, 'prompt')
        criterion_prompt.text = unicode(criterion.get('prompt', u''))

        # Criterion feedback disabled, optional, or required
        # If disabled, do not set the attribute.
        if criterion.get('feedback') in ["optional", "required"]:
            criterion_el.set('feedback', criterion['feedback'])

        # Criterion options
        options_list = criterion.get('options', None)
        if isinstance(options_list, list):
            _serialize_options(criterion_el, options_list)


def serialize_rubric(rubric_root, oa_block, include_prompt=True):
    """
    Serialize a rubric dictionary as XML, adding children to the XML
    with root node `rubric_root`.

    This is very liberal in what it accepts.  If the rubric dict persisted
    by the XBlock is invalid for some reason, we still want to generate XML
    so that Studio authors can fix the error.

    Args:
        oa_block (OpenAssessmentBlock): The OpenAssessmentBlock to serialize
        rubric_dict (dict): A dictionary representation of the rubric, of the form
            described in the serialized Rubric model (peer grading serializers).

    Kwargs:
        include_prompt (bool): Whether or not to include the prompt in the
            serialized format for a rubric. Defaults to True.
    Returns:
        None
    """
    # Rubric prompt (default to empty text); None indicates no input element
    if include_prompt and oa_block.prompt is not None:
        prompt = etree.SubElement(rubric_root, 'prompt')
        prompt.text = unicode(oa_block.prompt)

    # Criteria
    criteria_list = oa_block.rubric_criteria

    if isinstance(criteria_list, list):
        _serialize_criteria(rubric_root, criteria_list)

    if oa_block.rubric_feedback_prompt is not None:
        feedback_prompt = etree.SubElement(rubric_root, 'feedbackprompt')
        feedback_prompt.text = unicode(oa_block.rubric_feedback_prompt)


def parse_date(date_str, name=""):
    """
    Attempt to parse a date string into ISO format (without milliseconds)
    Returns `None` if this cannot be done.

    Args:
        date_str (str): The date string to parse.

    Kwargs:
        name (str): the name to return in an error to the origin of the call if an error occurs.

    Returns:
        unicode in ISO format (without milliseconds) if the date string is
        parse-able. None if parsing fails.

    Raises:
        UpdateFromXmlError
    """
    if date_str == "":
        return None
    try:
        # Get the date into ISO format
        parsed_date = dateutil.parser.parse(unicode(date_str)).replace(tzinfo=pytz.utc)
        formatted_date = parsed_date.strftime("%Y-%m-%dT%H:%M:%S")
        return unicode(formatted_date)
    except (ValueError, TypeError):
        msg = (
            'The format of the given date ({date}) for the {name} is invalid. '
            'Make sure the date is formatted as YYYY-MM-DDTHH:MM:SS.'
        ).format(date=date_str, name=name)
        raise UpdateFromXmlError(msg)


def _parse_boolean(boolean_str):
    """
    Attempt to parse a boolean string into a boolean value. Leniently accepts
    both 'True' and 'true', but is otherwise declared false.

    Args:
        boolean_str (unicode): The boolean string to parse.

    Returns:
        The boolean value of the string. True if the string equals 'True' or
        'true'
    """
    return boolean_str in ['True', 'true']


def _parse_options_xml(options_root):
    """
    Parse <options> element in the OpenAssessment XBlock's content XML.

    Args:
        options_root (lxml.etree.Element): The root of the tree.

    Returns:
        list of option dictionaries, as defined in the Rubric model of the peer grading app.

    Raises:
        UpdateFromXmlError: The XML definition is invalid or the XBlock could not be updated.
    """
    options_list = []
    order_num = 0

    for option in options_root.findall('option'):
        option_dict = dict()

        # Option order number (sequential)
        option_dict['order_num'] = order_num
        order_num += 1

        # Option points -- must be an integer!
        if 'points' in option.attrib:
            try:
                option_dict['points'] = int(option.get('points'))
            except ValueError:
                raise UpdateFromXmlError('The value for "points" must be an integer.')
        else:
            raise UpdateFromXmlError('Every "option" element must contain a "points" attribute.')

        # Option name
        option_name = option.find('name')
        if option_name is not None:
            option_dict['name'] = _safe_get_text(option_name)
        else:
            raise UpdateFromXmlError('Every "option" element must contain a "name" element.')

        # Option label
        # Backwards compatibility: Older problem definitions won't have this.
        # If no label is defined, default to the option name.
        option_label = option.find('label')
        option_dict['label'] = (
            _safe_get_text(option_label)
            if option_label is not None
            else option_dict['name']
        )

        # Option explanation
        option_explanation = option.find('explanation')
        if option_explanation is not None:
            option_dict['explanation'] = _safe_get_text(option_explanation)
        else:
            raise UpdateFromXmlError('Every "option" element must contain an "explanation" element.')

        # Add the options dictionary to the list
        options_list.append(option_dict)

    return options_list


def _parse_criteria_xml(criteria_root):
    """
    Parse <criteria> element in the OpenAssessment XBlock's content XML.

    Args:
        criteria_root (lxml.etree.Element): The root node of the tree.

    Returns:
        list of criteria dictionaries, as defined in the Rubric model of the peer grading app.

    Raises:
        UpdateFromXmlError: The XML definition is invalid or the XBlock could not be updated.
    """
    criteria_list = []
    order_num = 0

    for criterion in criteria_root.findall('criterion'):
        criterion_dict = dict()

        # Criterion order number (sequential)
        criterion_dict['order_num'] = order_num
        order_num += 1

        # Criterion name
        criterion_name = criterion.find('name')
        if criterion_name is not None:
            criterion_dict['name'] = _safe_get_text(criterion_name)
        else:
            raise UpdateFromXmlError('Every "criterion" element must contain a "name" element.')

        # Criterion label
        # Backwards compatibility: Older problem definitions won't have this,
        # so if it isn't set, default to the criterion name.
        criterion_label = criterion.find('label')
        criterion_dict['label'] = (
            _safe_get_text(criterion_label)
            if criterion_label is not None
            else criterion_dict['name']
        )

        # Criterion prompt
        criterion_prompt = criterion.find('prompt')
        if criterion_prompt is not None:
            criterion_dict['prompt'] = _safe_get_text(criterion_prompt)
        else:
            raise UpdateFromXmlError('Every "criterion" element must contain a "prompt" element.')

        # Criterion feedback (disabled, optional, or required)
        criterion_feedback = criterion.get('feedback', 'disabled')
        if criterion_feedback in ['optional', 'disabled', 'required']:
            criterion_dict['feedback'] = criterion_feedback
        else:
            raise UpdateFromXmlError('Invalid value for "feedback" attribute: if specified, it must be set set to "optional" or "required".')

        # Criterion options
        criterion_dict['options'] = _parse_options_xml(criterion)

        # Add the newly constructed criterion dict to the list
        criteria_list.append(criterion_dict)

    return criteria_list


def parse_rubric_xml(rubric_root):
    """
    Parse <rubric> element in the OpenAssessment XBlock's content XML.

    Args:
        rubric_root (lxml.etree.Element): The root of the <rubric> node in the tree.

    Returns:
        dict, a serialized representation of a rubric, as defined by the peer grading serializers.

    Raises:
        UpdateFromXmlError: The XML definition is invalid or the XBlock could not be updated.
        InvalidRubricError: The rubric was not semantically valid.
    """
    rubric_dict = dict()

    # Rubric prompt
    prompt_el = rubric_root.find('prompt')
    if prompt_el is not None:
        rubric_dict['prompt'] = _safe_get_text(prompt_el)
    else:
        rubric_dict['prompt'] = None

    feedback_prompt_el = rubric_root.find('feedbackprompt')
    if feedback_prompt_el is not None:
        rubric_dict['feedbackprompt'] = _safe_get_text(feedback_prompt_el)
    else:
        rubric_dict['feedbackprompt'] = None

    # Criteria
    rubric_dict['criteria'] = _parse_criteria_xml(rubric_root)

    return rubric_dict


def parse_examples_xml(examples):
    """
    Parse <example> (training examples) from the XML.

    Args:
        examples (list of lxml.etree.Element): The <example> elements to parse.

    Returns:
        list of example dicts

    Raises:
        UpdateFromXmlError

    """
    examples_list = []
    for example_el in examples:
        example_dict = dict()

        # Retrieve the answer from the training example
        answer_elements = example_el.findall('answer')
        if len(answer_elements) != 1:
            raise UpdateFromXmlError(u'Each "example" element must contain exactly one "answer" element')
        example_dict['answer'] = _safe_get_text(answer_elements[0])

        # Retrieve the options selected from the training example
        example_dict['options_selected'] = []
        for select_el in example_el.findall('select'):
            if 'criterion' not in select_el.attrib:
                raise UpdateFromXmlError(u'Each "select" element must have a "criterion" attribute')
            if 'option' not in select_el.attrib:
                raise UpdateFromXmlError(u'Each "select" element must have an "option" attribute')

            example_dict['options_selected'].append({
                'criterion': unicode(select_el.get('criterion')),
                'option': unicode(select_el.get('option'))
            })

        examples_list.append(example_dict)

    return examples_list


def parse_assessments_xml(assessments_root):
    """
    Parse the <assessments> element in the OpenAssessment XBlock's content XML.

    Args:
        assessments_root (lxml.etree.Element): The root of the <assessments> node in the tree.

    Returns:
        list of assessment dicts

    Raises:
        UpdateFromXmlError

    """
    assessments_list = []

    for assessment in assessments_root.findall('assessment'):

        assessment_dict = dict()

        # Assessment name
        if 'name' in assessment.attrib:
            assessment_dict['name'] = unicode(assessment.get('name'))
        else:
            raise UpdateFromXmlError('All "assessment" elements must contain a "name" element.')

        # Assessment start
        if 'start' in assessment.attrib:

            # Example-based assessment is NOT allowed to have a start date
            if assessment_dict['name'] == 'example-based-assessment':
                raise UpdateFromXmlError('Example-based assessment cannot have a start date')

            # Other assessment types CAN have a start date
            parsed_start = parse_date(assessment.get('start'), name="{} start date".format(assessment_dict['name']))

            if parsed_start is not None:
                assessment_dict['start'] = parsed_start
        else:
            assessment_dict['start'] = None

        # Assessment due
        if 'due' in assessment.attrib:

            # Example-based assessment is NOT allowed to have a due date
            if assessment_dict['name'] == 'example-based-assessment':
                raise UpdateFromXmlError('Example-based assessment cannot have a due date')

            # Other assessment types CAN have a due date
            parsed_due = parse_date(assessment.get('due'), name="{} due date".format(assessment_dict['name']))

            if parsed_due is not None:
                assessment_dict['due'] = parsed_due
        else:
            assessment_dict['due'] = None

        # Assessment must_grade
        if 'must_grade' in assessment.attrib:
            try:
                assessment_dict['must_grade'] = int(assessment.get('must_grade'))
            except ValueError:
                raise UpdateFromXmlError('The "must_grade" value must be a positive integer.')

        # Assessment must_be_graded_by
        if 'must_be_graded_by' in assessment.attrib:
            try:
                assessment_dict['must_be_graded_by'] = int(assessment.get('must_be_graded_by'))
            except ValueError:
                raise UpdateFromXmlError('The "must_be_graded_by" value must be a positive integer.')

        # Training examples
        examples = assessment.findall('example')

        # Student training and AI Grading should always have examples set, even if it's an empty list.
        # (Validation rules, applied later, are responsible for
        # ensuring that users specify at least one example).
        # All assessments except for Student Training and AI (example-based-assessment) types ignore examples.
        if assessment_dict['name'] == 'student-training':
            assessment_dict['examples'] = parse_examples_xml(examples)

        if assessment_dict['name'] == 'example-based-assessment':
            assessment_dict['examples'] = parse_examples_xml(examples)
            assessment_dict['algorithm_id'] = unicode(assessment.get('algorithm_id', 'ease'))

        # Update the list of assessments
        assessments_list.append(assessment_dict)

    return assessments_list


def serialize_training_examples(examples, assessment_el):
    """
    Serialize a training example to XML.

    Args:
        examples (list of dict): List of example dictionaries.
        assessment_el (lxml.etree.Element): The <assessment> XML element.

    Returns:
        None

    """
    for example_dict in examples:
        example_el = etree.SubElement(assessment_el, 'example')

        # Answer provided in the example (default to empty string)
        answer_el = etree.SubElement(example_el, 'answer')
        answer_el.text = unicode(example_dict.get('answer', ''))

        # Options selected from the rubric
        options_selected = example_dict.get('options_selected', [])
        for selected_dict in options_selected:
            select_el = etree.SubElement(example_el, 'select')
            select_el.set('criterion', unicode(selected_dict.get('criterion', '')))
            select_el.set('option', unicode(selected_dict.get('option', '')))


def serialize_assessments(assessments_root, oa_block):
    """
    Serialize the assessment modules for an OpenAssessment XBlock.

    Args:
        assessments_root (lxml.etree.Element): The <assessments> XML element.
        oa_block (OpenAssessmentXBlock): The XBlock with configuration to
            serialize.

    Returns:
        None

    """
<<<<<<< HEAD
=======
    root.tag = 'openassessment'

    # Set the submission start date
    if oa_block.submission_start is not None:
        root.set('submission_start', unicode(oa_block.submission_start))

    # Set submission due date
    if oa_block.submission_due is not None:
        root.set('submission_due', unicode(oa_block.submission_due))

    # Set leaderboard show
    if oa_block.leaderboard_show:
        root.set('leaderboard_show', unicode(oa_block.leaderboard_show))

    if oa_block.allow_file_upload is not None:
        root.set('allow_file_upload', unicode(oa_block.allow_file_upload))

    # Open assessment displayed title
    title = etree.SubElement(root, 'title')
    title.text = unicode(oa_block.title)

    # Assessment list
    assessments_root = etree.SubElement(root, 'assessments')
>>>>>>> 3cc5adbe
    for assessment_dict in oa_block.rubric_assessments:

        assessment = etree.SubElement(assessments_root, 'assessment')

        # Set assessment attributes, defaulting to empty values
        assessment.set('name', unicode(assessment_dict.get('name', '')))

        if 'must_grade' in assessment_dict:
            assessment.set('must_grade', unicode(assessment_dict['must_grade']))

        if 'must_be_graded_by' in assessment_dict:
            assessment.set('must_be_graded_by', unicode(assessment_dict['must_be_graded_by']))

        if assessment_dict.get('start') is not None:
            assessment.set('start', unicode(assessment_dict['start']))

        if assessment_dict.get('due') is not None:
            assessment.set('due', unicode(assessment_dict['due']))

        if assessment_dict.get('algorithm_id') is not None:
            assessment.set('algorithm_id', unicode(assessment_dict['algorithm_id']))

        # Training examples
        examples = assessment_dict.get('examples', [])
        if not isinstance(examples, list):
            examples = []
        serialize_training_examples(examples, assessment)


def serialize_content_to_xml(oa_block, root):
    """
    Serialize the OpenAssessment XBlock's content to XML.

    Args:
        oa_block (OpenAssessmentBlock): The open assessment block to serialize.
        root (etree.Element): The XML root node to update.

    Returns:
        etree.Element

    """
    root.tag = 'openassessment'

    # Set the submission start date
    if oa_block.submission_start is not None:
        root.set('submission_start', unicode(oa_block.submission_start))

    # Set submission due date
    if oa_block.submission_due is not None:
        root.set('submission_due', unicode(oa_block.submission_due))

    # Allow file upload
    if oa_block.allow_file_upload is not None:
        root.set('allow_file_upload', unicode(oa_block.allow_file_upload))

    # Open assessment displayed title
    title = etree.SubElement(root, 'title')
    title.text = unicode(oa_block.title)

    # Assessment list
    assessments_root = etree.SubElement(root, 'assessments')
    serialize_assessments(assessments_root, oa_block)

    # Rubric
    rubric_root = etree.SubElement(root, 'rubric')
    serialize_rubric(rubric_root, oa_block)


def serialize_content(oa_block):
    """
    Serialize the OpenAssessment XBlock's content to an XML string.

    Args:
        oa_block (OpenAssessmentBlock): The open assessment block to serialize.

    Returns:
        xml (unicode)
    """
    root = etree.Element('openassessment')
    serialize_content_to_xml(oa_block, root)

    # Return a UTF-8 representation of the XML
    return etree.tostring(root, pretty_print=True, encoding='unicode')


def serialize_rubric_to_xml_str(oa_block):
    """
    Serialize the OpenAssessment XBlock's rubric into an XML string. This is
    designed to serialize the XBlock's rubric specifically for authoring. Since
    the authoring view splits the prompt from the rubric, the serialized format
    for the rubric does not contain the prompt.

    Args:
        oa_block (OpenAssessmentBlock): The open assessment block to serialize
            a rubric from.

    Returns:
        xml (unicode) representation of the Rubric.

    """
    rubric_root = etree.Element('rubric')
    serialize_rubric(rubric_root, oa_block, include_prompt=False)
    return etree.tostring(rubric_root, pretty_print=True, encoding='unicode')


def serialize_examples_to_xml_str(assessment):
    """
    Serializes the OpenAssessment XBlock's training examples into an XML unicode
    string.

    Args:
        assessment (dict): Dictionary representation of an Assessment Module's
            configuration. If this contains a list of examples, the examples
            will be returned serialized.

    Returns:
        A unicode string of the XML serialized examples.

    """
    examples = assessment.get('examples', [])
    if not isinstance(examples, list):
        examples = []
    examples_root = etree.Element('examples')
    serialize_training_examples(examples, examples_root)
    return etree.tostring(examples_root, pretty_print=True, encoding='unicode')


def serialize_assessments_to_xml_str(oa_block):
    """
    Serializes the OpenAssessment XBlock's assessment modules into an XML
    unicode string.

    Args:
        oa_block (OpenAssessmentBlock
    """
    assessments_root = etree.Element('assessments')
    serialize_assessments(assessments_root, oa_block)
    return etree.tostring(assessments_root, pretty_print=True, encoding='unicode')


def parse_from_xml(root):
    """
    Update the OpenAssessment XBlock's content from an XML definition.

    We need to be strict about the XML we accept, to avoid setting
    the XBlock to an invalid state (which will then be persisted).

    Args:
        root (lxml.etree.Element): The XML definition of the XBlock's content.

    Returns:
        A dictionary of all of the XBlock's content.

    Raises:
        UpdateFromXmlError: The XML definition is invalid
    """

    # Check that the root has the correct tag
    if root.tag != 'openassessment':
        raise UpdateFromXmlError('Every open assessment problem must contain an "openassessment" element.')

    # Retrieve the start date for the submission
    # Set it to None by default; we will update it to the latest start date later on
    submission_start = None
    if 'submission_start' in root.attrib:
        submission_start = parse_date(unicode(root.attrib['submission_start']), name="submission start date")

    # Retrieve the due date for the submission
    # Set it to None by default; we will update it to the earliest deadline later on
    submission_due = None
    if 'submission_due' in root.attrib:
        submission_due = parse_date(unicode(root.attrib['submission_due']), name="submission due date")

    allow_file_upload = False
    if 'allow_file_upload' in root.attrib:
        allow_file_upload = _parse_boolean(unicode(root.attrib['allow_file_upload']))

    # Retrieve the title
    title_el = root.find('title')
    if title_el is None:
        raise UpdateFromXmlError('Every assessment must contain a "title" element.')
    else:
        title = _safe_get_text(title_el)

    # Retrieve the rubric
    rubric_el = root.find('rubric')
    if rubric_el is None:
        raise UpdateFromXmlError('Every assessment must contain a "rubric" element.')
    else:
        rubric = parse_rubric_xml(rubric_el)

    # Retrieve the leaderboard if it exists, otherwise set it to 0
    leaderboard_show = 0
    if 'leaderboard_show' in root.attrib:
        try:
            leaderboard_show = int(root.attrib['leaderboard_show'])
            if leaderboard_show < 1:
                raise UpdateFromXmlError(_('The leaderboard must have a positive integer value.'))
            if leaderboard_show > MAX_TOP_SUBMISSIONS:
                msg = _('The number of leaderboard scores must be less than {max_num}').format(
                    max_num=MAX_TOP_SUBMISSIONS
                )
                raise UpdateFromXmlError(msg)
        except (TypeError, ValueError):
            raise UpdateFromXmlError(_('The leaderboard must have an integer value.'))

    # Retrieve the assessments
    assessments_el = root.find('assessments')
    if assessments_el is None:
        raise UpdateFromXmlError('Every assessment must contain an "assessments" element.')
    else:
        assessments = parse_assessments_xml(assessments_el)

<<<<<<< HEAD
    return {
        'title': title,
        'prompt': rubric['prompt'],
        'rubric_criteria': rubric['criteria'],
        'rubric_assessments': assessments,
        'rubric_feedback_prompt': rubric['feedbackprompt'],
        'submission_start': submission_start,
        'submission_due': submission_due,
        'allow_file_upload': allow_file_upload
    }
=======
    # If we've gotten this far, then we've successfully parsed the XML
    # and validated the contents.  At long last, we can safely update the XBlock.
    oa_block.title = title
    oa_block.display_name = title
    oa_block.prompt = rubric['prompt']
    oa_block.rubric_criteria = rubric['criteria']
    oa_block.rubric_assessments = assessments
    oa_block.rubric_feedback_prompt = rubric['feedbackprompt']
    oa_block.submission_start = submission_start
    oa_block.submission_due = submission_due
    oa_block.allow_file_upload = allow_file_upload
    oa_block.leaderboard_show = leaderboard_show
>>>>>>> 3cc5adbe


def parse_from_xml_str(xml):
    """
    Create a dictionary for the OpenAssessment XBlock's content from an XML
    string definition. Parses the string using a library that avoids some known
    security vulnerabilities in etree.

    Args:
        xml (unicode): The XML definition of the XBlock's content.

    Returns:
        A dictionary of all configuration values for the XBlock.

    Raises:
        UpdateFromXmlError: The XML definition is invalid.
        InvalidRubricError: The rubric was not semantically valid.
        InvalidAssessmentsError: The assessments are not semantically valid.
    """
    return parse_from_xml(_unicode_to_xml(xml))


def _unicode_to_xml(xml):
    """
    Converts unicode string to XML node.

    Args:
        xml (unicode): The XML definition of some XBlock configuration.

    Raises:
        UpdateFromXmlError: Raised when the XML definition is invalid.

    """
    # Parse the XML content definition
    # Use the defusedxml library implementation to avoid known security vulnerabilities in ElementTree:
    # http://docs.python.org/2/library/xml.html#xml-vulnerabilities
    try:
        return safe_etree.fromstring(xml.encode('utf-8'))
    except (ValueError, safe_etree.ParseError):
        raise UpdateFromXmlError("An error occurred while parsing the XML content.")


def parse_examples_from_xml_str(xml):
    """
    Converts an XML string of examples (Student Training or AI) into a dictionary
    representing the same information.

    Args:
        xml (unicode): The XML definition of the examples

    Returns
        (list of dict): The example definition
    """
    examples_root = _unicode_to_xml(xml)
    examples = examples_root.findall('example')
    return parse_examples_xml(examples)<|MERGE_RESOLUTION|>--- conflicted
+++ resolved
@@ -6,11 +6,7 @@
 import pytz
 import dateutil.parser
 import defusedxml.ElementTree as safe_etree
-<<<<<<< HEAD
-=======
-from django.utils.translation import ugettext as _
 from submissions.api import MAX_TOP_SUBMISSIONS
->>>>>>> 3cc5adbe
 
 
 class UpdateFromXmlError(Exception):
@@ -559,32 +555,6 @@
         None
 
     """
-<<<<<<< HEAD
-=======
-    root.tag = 'openassessment'
-
-    # Set the submission start date
-    if oa_block.submission_start is not None:
-        root.set('submission_start', unicode(oa_block.submission_start))
-
-    # Set submission due date
-    if oa_block.submission_due is not None:
-        root.set('submission_due', unicode(oa_block.submission_due))
-
-    # Set leaderboard show
-    if oa_block.leaderboard_show:
-        root.set('leaderboard_show', unicode(oa_block.leaderboard_show))
-
-    if oa_block.allow_file_upload is not None:
-        root.set('allow_file_upload', unicode(oa_block.allow_file_upload))
-
-    # Open assessment displayed title
-    title = etree.SubElement(root, 'title')
-    title.text = unicode(oa_block.title)
-
-    # Assessment list
-    assessments_root = etree.SubElement(root, 'assessments')
->>>>>>> 3cc5adbe
     for assessment_dict in oa_block.rubric_assessments:
 
         assessment = etree.SubElement(assessments_root, 'assessment')
@@ -635,6 +605,10 @@
     # Set submission due date
     if oa_block.submission_due is not None:
         root.set('submission_due', unicode(oa_block.submission_due))
+
+    # Set leaderboard show
+    if oa_block.leaderboard_show:
+        root.set('leaderboard_show', unicode(oa_block.leaderboard_show))
 
     # Allow file upload
     if oa_block.allow_file_upload is not None:
@@ -782,14 +756,14 @@
         try:
             leaderboard_show = int(root.attrib['leaderboard_show'])
             if leaderboard_show < 1:
-                raise UpdateFromXmlError(_('The leaderboard must have a positive integer value.'))
+                raise UpdateFromXmlError('The leaderboard must have a positive integer value.')
             if leaderboard_show > MAX_TOP_SUBMISSIONS:
-                msg = _('The number of leaderboard scores must be less than {max_num}').format(
+                msg = 'The number of leaderboard scores must be less than {max_num}'.format(
                     max_num=MAX_TOP_SUBMISSIONS
                 )
                 raise UpdateFromXmlError(msg)
         except (TypeError, ValueError):
-            raise UpdateFromXmlError(_('The leaderboard must have an integer value.'))
+            raise UpdateFromXmlError('The leaderboard must have an integer value.')
 
     # Retrieve the assessments
     assessments_el = root.find('assessments')
@@ -798,7 +772,6 @@
     else:
         assessments = parse_assessments_xml(assessments_el)
 
-<<<<<<< HEAD
     return {
         'title': title,
         'prompt': rubric['prompt'],
@@ -807,23 +780,9 @@
         'rubric_feedback_prompt': rubric['feedbackprompt'],
         'submission_start': submission_start,
         'submission_due': submission_due,
-        'allow_file_upload': allow_file_upload
+        'allow_file_upload': allow_file_upload,
+        'leaderboard_show': leaderboard_show
     }
-=======
-    # If we've gotten this far, then we've successfully parsed the XML
-    # and validated the contents.  At long last, we can safely update the XBlock.
-    oa_block.title = title
-    oa_block.display_name = title
-    oa_block.prompt = rubric['prompt']
-    oa_block.rubric_criteria = rubric['criteria']
-    oa_block.rubric_assessments = assessments
-    oa_block.rubric_feedback_prompt = rubric['feedbackprompt']
-    oa_block.submission_start = submission_start
-    oa_block.submission_due = submission_due
-    oa_block.allow_file_upload = allow_file_upload
-    oa_block.leaderboard_show = leaderboard_show
->>>>>>> 3cc5adbe
-
 
 def parse_from_xml_str(xml):
     """
