#
# This file is autogenerated by pip-compile with Python 3.8
# by the following command:
#
#    make upgrade
#
amqp==5.2.0
    # via kombu
appdirs==1.4.4
    # via
    #   -r requirements/base.txt
    #   fs
arrow==1.3.0
    # via cookiecutter
asgiref==3.8.1
    # via
    #   -r requirements/base.txt
    #   django
backports-zoneinfo[tzdata]==0.2.1 ; python_version < "3.9"
    # via
    #   -c requirements/constraints.txt
    #   -r requirements/base.txt
    #   celery
    #   django
    #   kombu
billiard==4.2.0
    # via celery
binaryornot==0.4.4
    # via cookiecutter
bleach==6.1.0
    # via -r requirements/base.txt
boto3==1.34.72
    # via
    #   -r requirements/base.txt
    #   fs-s3fs
    #   moto
botocore==1.34.72
    # via
    #   -r requirements/base.txt
    #   boto3
    #   moto
    #   s3transfer
cachetools==5.3.3
    # via tox
celery==5.3.6
    # via -r requirements/test.in
certifi==2024.2.2
    # via
    #   -r requirements/base.txt
    #   requests
cffi==1.16.0
    # via
    #   -r requirements/base.txt
    #   cryptography
    #   pynacl
chardet==5.2.0
    # via
    #   binaryornot
    #   tox
charset-normalizer==3.3.2
    # via
    #   -r requirements/base.txt
    #   requests
click==8.1.7
    # via
    #   -r requirements/base.txt
    #   celery
    #   click-didyoumean
    #   click-plugins
    #   click-repl
    #   code-annotations
    #   cookiecutter
    #   edx-django-utils
click-didyoumean==0.3.1
    # via celery
click-plugins==1.1.1
    # via celery
click-repl==0.3.0
    # via celery
code-annotations==1.7.0
    # via
    #   -r requirements/base.txt
    #   edx-toggles
colorama==0.4.6
    # via tox
cookiecutter==2.6.0
    # via xblock-sdk
coverage[toml]==7.4.4
    # via
    #   -r requirements/test.in
    #   pytest-cov
cryptography==42.0.5
    # via moto
ddt==1.0.0
    # via
    #   -c requirements/constraints.txt
    #   -r requirements/test.in
defusedxml==0.7.1
    # via -r requirements/base.txt
distlib==0.3.8
    # via virtualenv
    # via
    #   -c requirements/constraints.txt
    #   -r requirements/base.txt
    #   django-crum
    #   django-model-utils
    #   django-waffle
    #   djangorestframework
    #   edx-django-utils
    #   edx-i18n-tools
    #   edx-submissions
    #   edx-toggles
    #   jsonfield
    #   xblock-sdk
django-crum==0.7.9
    # via
    #   -r requirements/base.txt
    #   edx-django-utils
    #   edx-toggles
django-model-utils==4.4.0
    # via
    #   -r requirements/base.txt
    #   edx-submissions
django-simple-history==3.1.1
    # via
    #   -c requirements/constraints.txt
    #   -r requirements/base.txt
django-waffle==4.1.0
    # via
    #   -r requirements/base.txt
    #   edx-django-utils
    #   edx-toggles
    # via
    #   -r requirements/base.txt
    #   edx-submissions
edx-django-utils==5.11.0
    # via
    #   -r requirements/base.txt
    #   edx-toggles
edx-i18n-tools==1.3.0
    # via -r requirements/base.txt
edx-opaque-keys==2.5.1
    # via -r requirements/base.txt
edx-submissions==3.6.0
    # via -r requirements/base.txt
edx-toggles==5.1.1
    # via -r requirements/base.txt
exceptiongroup==1.2.0
    # via pytest
factory-boy==3.3.0
    # via -r requirements/test.in
faker==24.4.0
    # via factory-boy
filelock==3.13.3
    # via
    #   tox
    #   virtualenv
freezegun==0.3.14
    # via
    #   -c requirements/constraints.txt
    #   -r requirements/test.in
fs==2.0.18
    # via
    #   -c requirements/constraints.txt
    #   -r requirements/base.txt
    #   fs-s3fs
    #   xblock
fs-s3fs==0.1.8
    # via
    #   -c requirements/constraints.txt
    #   xblock-sdk
html5lib==1.1
    # via -r requirements/base.txt
idna==2.8
    # via
    #   -c requirements/constraints.txt
    #   -r requirements/base.txt
    #   requests
iniconfig==2.0.0
    # via pytest
jinja2==3.1.3
    # via
    #   -r requirements/base.txt
    #   code-annotations
    #   cookiecutter
    #   moto
jmespath==1.0.1
    # via
    #   -r requirements/base.txt
    #   boto3
    #   botocore
jsonfield==3.1.0
    # via
    #   -r requirements/base.txt
    #   edx-submissions
kombu==5.3.6
    # via celery
lazy==1.6
    # via -r requirements/base.txt
loremipsum==1.0.5
    # via
    #   -c requirements/constraints.txt
    #   -r requirements/base.txt
lxml==4.9.4
    # via
    #   -r requirements/base.txt
    #   edx-i18n-tools
    #   xblock
    #   xblock-sdk
mako==1.3.2
    # via
    #   -r requirements/base.txt
    #   xblock
markdown-it-py==3.0.0
    # via rich
markupsafe==2.1.5
    # via
    #   -r requirements/base.txt
    #   jinja2
    #   mako
    #   werkzeug
    #   xblock
mdurl==0.1.2
    # via markdown-it-py
mock==5.1.0
    # via -r requirements/test.in
more-itertools==10.2.0
    # via -r requirements/test.in
moto==4.2.14
    # via
    #   -c requirements/constraints.txt
    #   -r requirements/test.in
newrelic==9.8.0
    # via
    #   -r requirements/base.txt
    #   edx-django-utils
packaging==24.0
    # via
    #   pyproject-api
    #   pytest
    #   tox
path==13.1.0
    # via
    #   -c requirements/constraints.txt
    #   -r requirements/base.txt
    #   edx-i18n-tools
    #   path-py
path-py==12.5.0
    # via -r requirements/base.txt
pbr==6.0.0
    # via
    #   -r requirements/base.txt
    #   stevedore
platformdirs==4.2.0
    # via
    #   tox
    #   virtualenv
pluggy==1.4.0
    # via
    #   pytest
    #   tox
polib==1.2.0
    # via
    #   -r requirements/base.txt
    #   edx-i18n-tools
prompt-toolkit==3.0.43
    # via click-repl
psutil==5.9.8
    # via
    #   -r requirements/base.txt
    #   edx-django-utils
pycparser==2.21
    # via
    #   -r requirements/base.txt
    #   cffi
pygments==2.17.2
    # via rich
pymongo==3.13.0
    # via
    #   -r requirements/base.txt
    #   edx-opaque-keys
pynacl==1.5.0
    # via
    #   -r requirements/base.txt
    #   edx-django-utils
pypng==0.20220715.0
    # via xblock-sdk
pyproject-api==1.6.1
    # via tox
pytest==8.1.1
    # via
    #   -r requirements/test.in
    #   pytest-cov
    #   pytest-django
pytest-cov==5.0.0
    # via -r requirements/test.in
pytest-django==4.8.0
    # via -r requirements/test.in
python-dateutil==2.9.0.post0
    # via
    #   -r requirements/base.txt
    #   arrow
    #   botocore
    #   celery
    #   faker
    #   freezegun
    #   moto
    #   xblock
python-slugify==8.0.4
    # via
    #   -r requirements/base.txt
    #   code-annotations
    #   cookiecutter
python-swiftclient==3.13.1
    # via
    #   -c requirements/constraints.txt
    #   -r requirements/base.txt
pytz==2024.1
    # via
    #   -r requirements/base.txt
    #   djangorestframework
    #   edx-submissions
    #   fs
    #   xblock
pyyaml==6.0.1
    # via
    #   -r requirements/base.txt
    #   code-annotations
    #   cookiecutter
    #   edx-i18n-tools
    #   responses
    #   xblock
requests==2.31.0
    # via
    #   -r requirements/base.txt
    #   cookiecutter
    #   moto
    #   python-swiftclient
    #   responses
    #   xblock-sdk
responses==0.25.0
    # via moto
rich==13.7.1
    # via cookiecutter
s3transfer==0.10.1
    # via
    #   -r requirements/base.txt
    #   boto3
simplejson==3.19.2
    # via
    #   -r requirements/base.txt
    #   xblock
    #   xblock-sdk
six==1.16.0
    # via
    #   -r requirements/base.txt
    #   bleach
    #   freezegun
    #   fs
    #   fs-s3fs
    #   html5lib
    #   python-dateutil
    #   python-swiftclient
sqlparse==0.4.4
    # via
    #   -r requirements/base.txt
    #   django
stevedore==5.2.0
    # via
    #   -r requirements/base.txt
    #   code-annotations
    #   edx-django-utils
    #   edx-opaque-keys
testfixtures==8.1.0
    # via -r requirements/test.in
text-unidecode==1.3
    # via
    #   -r requirements/base.txt
    #   python-slugify
tomli==2.0.1
    # via
    #   coverage
    #   pyproject-api
    #   pytest
    #   tox
tox==4.14.2
    # via -r requirements/test.in
types-python-dateutil==2.9.0.20240316
    # via arrow
typing-extensions==4.10.0
    # via
    #   -r requirements/base.txt
    #   asgiref
    #   edx-opaque-keys
    #   faker
    #   kombu
    #   rich
tzdata==2024.1
    # via
    #   backports-zoneinfo
    #   celery
urllib3==1.26.18
    # via
    #   -r requirements/base.txt
    #   botocore
    #   requests
    #   responses
vine==5.1.0
    # via
    #   amqp
    #   celery
    #   kombu
virtualenv==20.25.1
    # via tox
voluptuous==0.14.2
    # via
    #   -c requirements/constraints.txt
    #   -r requirements/base.txt
wcwidth==0.2.13
    # via prompt-toolkit
web-fragments==2.1.0
    # via
    #   -r requirements/base.txt
    #   xblock
    #   xblock-sdk
webencodings==0.5.1
    # via
    #   -r requirements/base.txt
    #   bleach
    #   html5lib
webob==1.8.7
    # via
    #   -r requirements/base.txt
    #   xblock
    #   xblock-sdk
werkzeug==3.0.1
    # via moto
<<<<<<< HEAD
wrapt==1.11.2
    # via
    #   -c requirements/constraints.txt
    #   aws-xray-sdk
xblock==2.0.0
=======
xblock==1.10.0
>>>>>>> 8c799584
    # via
    #   -c requirements/constraints.txt
    #   -r requirements/base.txt
    #   xblock-sdk
xblock-sdk==0.9.0
    # via -r requirements/test.in
xmltodict==0.13.0
    # via moto

# The following packages are considered to be unsafe in a requirements file:
# setuptools<|MERGE_RESOLUTION|>--- conflicted
+++ resolved
@@ -435,15 +435,11 @@
     #   xblock-sdk
 werkzeug==3.0.1
     # via moto
-<<<<<<< HEAD
 wrapt==1.11.2
     # via
     #   -c requirements/constraints.txt
     #   aws-xray-sdk
 xblock==2.0.0
-=======
-xblock==1.10.0
->>>>>>> 8c799584
     # via
     #   -c requirements/constraints.txt
     #   -r requirements/base.txt
